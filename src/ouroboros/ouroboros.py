import json
import os
import re
import shutil
import warnings
from collections.abc import MutableMapping, MutableSequence
from typing import Any, Iterator, Sequence
from uuid import uuid4

import geojson
import geopandas as gpd
import numpy as np
import pandas as pd
import pyogrio
import pyproj
from pyogrio.errors import DataSourceError


# Check for optional install of GDAL>=3.8 for raster support
try:
    from osgeo import gdal  # noqa # fmt: skip
    gdal_installed = True
    gdal_version = gdal.__version__
except ModuleNotFoundError:
    gdal_installed = False
    gdal_version = None
if gdal_version:
    version_split = gdal_version.split(".")
    if int(version_split[0]) < 3 or int(version_split[1]) < 8:
        raise ImportError(
            "GDAL version must be >=3.8, please upgrade to a newer version"
        )


pd.options.mode.copy_on_write = True  # See https://pandas.pydata.org/pandas-docs/stable/user_guide/copy_on_write.html#copy-on-write
pd.set_option("display.max_columns", 20)
pd.set_option("display.max_colwidth", None)


class FeatureClass(MutableSequence):
    """
    The FeatureClass acts as a custom container built on top of GeoPandas' GeoDataFrame,
    allowing operations like accessing, modifying, appending, and deleting geospatial data
    while maintaining properties like CRS (Coordinate Reference System) and geometry type.
    """

    # noinspection PyTypeHints
    def __init__(
        self,
        src: "None | os.PathLike | str | FeatureClass | geopandas.GeoDataFrame | geopandas.GeoSeries | pandas.DataFrame | pandas.Series" = None,
    ):
        """
        Initializes the geospatial data container by parsing the source and extracting
        the necessary attributes, such as CRS (Coordinate Reference System) and
        geometry type. The source can be an existing GeoDataFrame, a file path to
        a geodatabase (GDB), or it can be empty.

        :param src:
            Source of the data. It can be:
              - None, for initializing an empty GeoDataFrame
              - String or os.PathLike path pointing to a file or a geodatabase dataset
              - GeoDataFrame or similar type to initialize directly, or
              - Existing FeatureClass object to copy
        :type src: DataFrame, optional

        :raises TypeError: Raised when the provided source type is unsupported or invalid

        """
        self._data = None
        self.crs = None
        self.geom_type = None

        # parse src
        if isinstance(src, gpd.GeoDataFrame):
            self._data = src.copy(deep=True)

        elif isinstance(src, gpd.GeoSeries):
            self._data = gpd.GeoDataFrame(geometry=src.copy(deep=True))

        elif isinstance(src, pd.DataFrame) | isinstance(src, pd.Series):
            self._data = gpd.GeoDataFrame(src.copy(deep=True))

        elif isinstance(src, FeatureClass):
            self._data = src.to_geodataframe()

        elif isinstance(src, os.PathLike) or isinstance(
            src, str
        ):  # on load data from gdb
            src = os.path.abspath(src)

            if not os.path.splitext(src)[1] == "":  # path cannot have a file extension
                raise TypeError(f"Expected a path to a feature class: {src}")

            # parse path to handle Feature Dataset pathing (spam.gdb/egg_fds/ham_fc)
            split_path = src.split(os.sep)
            fc_name = split_path[-1]
            if not split_path[-2].endswith(".gdb"):
                gdb_path = os.sep.join(split_path[:-2])
            else:
                gdb_path = os.sep.join(split_path[:-1])

            # check that gdb exists
            if not os.path.exists(gdb_path):
                raise FileNotFoundError(src)

            # convert to GeoDataFrame
            self._data: gpd.GeoDataFrame = fc_to_gdf(gdb_path, fc_name)

        elif src is None:
            self._data = gpd.GeoDataFrame()

        else:
            raise TypeError((src, type(src)))

        self._data.index.name = "ObjectID"

        try:
            self.crs = self._data.crs
        except AttributeError:
            self.crs = None

        # parse geometry type
        try:
            geom_types = self._data.geom_type.unique()
            if len(geom_types) == 1 and geom_types[0] is None:
                self.geom_type = "Unknown"
            elif len(geom_types) == 1 and geom_types[0] is not None:
                self.geom_type = geom_types[0]

        except AttributeError:
            self.geom_type = None

    def __delitem__(self, index) -> None:
        """
        Deletes a row from the FeatureClass by its index.

        The ObjectID index is reset after deletion.

        :param index: The position of the item to delete
        :type index: int

        :raises: TypeError
            If the provided index is not an integer

        """
        # noinspection PyUnreachableCode
        if not isinstance(index, int):
            raise TypeError("index must be an integer")
        self._data = pd.concat(
            [self._data.iloc[: index - 1], self._data.iloc[index:]]
        ).reset_index(drop=True)

    def __getitem__(
        self, index: "int | slice | Sequence[int | slice]"
    ) -> gpd.GeoDataFrame:
        """
        Retrieves rows or slices of the FeatureClass based on the given index.

        The method supports indexing by integer, slice, list of integers or slices,
        and tuples of integers or slices. It returns the corresponding subset of the
        FeatureClass.

        :param index: The index, indices, rows, or slices to retrieve from the FeatureClass
            * If an integer is provided, the corresponding row is retrieved
            * If a slice is provided, the corresponding rows are retrieved
            * If a list or tuple of integers or slices is given, multiple specific rows or slices are retrieved
        :type index: int | slice | Sequence[int | slice]

        :return: A GeoDataFrame containing the rows matching the provided index
        :rtype: geopandas.GeoDataFrame

        :raises KeyError:
            Raised when the provided index is not of a valid type (i.e., not an integer, slice, or sequence of integers or slices)

        """
        if isinstance(index, int):
            return self._data.iloc[[index]]
        elif isinstance(index, slice):
            return self._data[index]
        elif isinstance(index, list):
            return self._data.iloc[index]
        elif isinstance(index, tuple):
            if slice in [type(x) for x in index]:
                c = list()
                for idx in index:
                    if isinstance(idx, slice):
                        c.append(self._data.iloc[idx])
                    else:  # int
                        c.append(self._data.iloc[[idx]])
                return gpd.GeoDataFrame(pd.concat(c))
            else:
                return self._data.iloc[list(index)]
        else:
            raise KeyError(f"Invalid index type: {type(index)}")

    def __iter__(self) -> Iterator[tuple]:
        """
        Returns an iterator over the rows of the FeatureClass as tuples.

        This method wraps geopandas.GeoDataFrame.itertuples()

        :return: An iterator that provides each row of the data as a named tuple
        :rtype: Iterator[tuple]:

        """
        return self._data.itertuples()

    def __len__(self) -> int:
        """
        :return: The number of rows in the FeatureClass
        :rtype int:

        """
        return self._data.shape[0]

    def __setitem__(
        self,
        index: tuple[int, int | str],
        value: Any,
    ) -> None:
        """
        Assign a value to the specified cell in the FeatureClass using a tuple index
        composed of a row integer, and a column integer or column name as a string.

        The value provided will overwrite the current content of the cell specified.

        :param index:
            A tuple where the first element is an integer representing the row index,
            and the second element is either an integer for the column index or a
            string for the column name
        :type index: tuple[int, int | str]

        :param value: The value to assign to the specified cell
        :type value: Any

        :raises: TypeError
            If the row index is not an integer, or if the column index is neither an integer nor a string

        """
        row, column = index
        # noinspection PyUnreachableCode
        if not isinstance(row, int):
            raise TypeError("Row index must be an integer")
        # noinspection PyUnreachableCode
        if not isinstance(column, int) and not isinstance(column, str):
            raise TypeError("Column index must be an integer or a column name string")

        if type(column) is int:
            self._data.iat[row, column] = value
        else:
            self._data.at[row, column] = value

    # noinspection PyTypeHints
    def append(self, value: "gpd.GeoDataFrame | FeatureClass") -> None:
        """
        Appends rows to the end of the FeatureClass.

        The appended data must be compatible with the GeoDataFrame data structure.

        :param value: The value to append to the collection.
        :type value: geopandas.GeoDataFrame | FeatureClass

        """
        if isinstance(value, gpd.GeoDataFrame):
            self.insert(-1, value)
        elif isinstance(value, FeatureClass):
            self.insert(-1, value.to_geodataframe())
        else:
            raise TypeError(
                f"Invalid type: {type(value)}, expected geopandas.GeoDataFrame or FeatureClass"
            )

    def calculate(
        self,
        column: str,
        expression: str | Any,
        dt: None | np.dtype | Any = None,
    ) -> None:
        """
        Performs calculations on a column in the dataset based on the provided expression.

        The :code:`expression` is stringified Python code that will be evaluated for each row.
        If :code:`column` does not exist, a new column will be created.
        Other columns can be referenced using the syntax: :code:`$column_name$`

        Example::

            fc.calculate(out_column="new_col", expression="int($existing_col$) * 42", dtype=np.uint8)

        :param column: Name of the column to calculate, will be created if it does not exist
        :type column: str
        :param expression: Expression to evaluate for each value in the input column, will be evaluated by the method call and then stringified
        :type expression: str | Any
        :param dt: Type to convert the results to
        :type dt: type | np.dtype, optional

        """
        columns = self._data.columns
        if not isinstance(expression, str):
            expression = str(expression)

        if column in columns:
            result: pd.Series = self._data[
                column
            ].convert_dtypes()  # .convert_dtypes() copies
        else:
            result = pd.Series(index=np.arange(len(self._data)))

        if "$" not in expression:
            # don't parse, just evaluate
            result: pd.Series = result.map(lambda x: expression)
        else:
            # parse an expression that contains column names
            col_names = str()  # parsed names of DataFrame columns
            col_names_n = 0
            parsed_expression = (
                str()
            )  # all parts of the expression that are not column names
            col_name_mode = False  # whether we're currently parsing a column name
            for char in expression:
                if char == "$" and not col_name_mode:  # start escaped sequence
                    col_name_mode = True
                    col_names_n += 1
                elif char == "$" and col_name_mode:  # end escaped sequence
                    col_name_mode = False
                    col_names += "$"
                    parsed_expression += f"{{{col_names_n - 1}}}"
                elif col_name_mode:
                    col_names += char
                else:
                    parsed_expression += char
            col_names = col_names.strip("$").split("$")
            try:
                other_col_series = [self._data[col] for col in col_names]
            except KeyError as e:
                raise KeyError(f"Column not found in data: {e}")

            # evaluate expression on each row
            for row_idx in range(len(result)):
                # get row values
                other_values = [f"'{other[row_idx]}'" for other in other_col_series]
                # insert values and evaluate
                result.loc[row_idx] = eval(parsed_expression.format(*other_values))

        if dt and result.dtype != dt:
            result.astype(dt, copy=False)

        # save results
        if column in columns:
            # update in place
            self._data.update(result)
        else:
            # append new column
            loc = len(columns) - 1
            self._data.insert(loc, column, result)

    def clear(self) -> None:
        """
        Remove all rows from the FeatureClass, leaving an empty schema.

        Note: This will delete all data from memory! Use with caution.

        Use FeatureClass.save() to save to disk before deleting data.

        """
        self._data = self._data[0:0]

    def copy(self) -> "FeatureClass":
        """
        :return: A new instance of FeatureClass containing a deep copy of the internal data.
        :rtype: FeatureClass

        """
        return FeatureClass(self._data.copy(deep=True))

    def describe(self) -> dict:
        """
        Provides a detailed description of the dataset, including its spatial reference
        system, fields, geometry type, index name, and row count.

        The returned dictionary contains the following keys:

            * `crs`: The name of the Coordinate Reference System (CRS) if defined; otherwise, None
            * `fields`: A list of field names in the dataset
            * `geom_type`: The geometry type of the dataset
            * `index_name`: The name of the index column of the dataset
            * `row_count`: The number of rows in the dataset

        :return: A dictionary containing dataset information
        :rtype: dict

        """
        if self.crs is None:
            crs = None
        else:
            crs = self.crs.name

        return {
            "crs": crs,
            "fields": self.list_fields(),
            "geom_type": self.geom_type,
            "index_name": self._data.index.name,
            "row_count": len(self._data),
        }

    def head(self, n: int = 10, silent: bool = False) -> gpd.GeoDataFrame:
        """
        Returns the first `n` rows of the FeatureClass and prints them if `silent` is False.

        :param n: Number of rows to return from the FeatureClass, defaults to 10
        :type n: int
        :param silent: If True, suppresses printing the retrieved rows, defaults to False
        :type silent: bool

        :return: A GeoDataFrame containing the first `n` rows
        :rtype: geopandas.GeoDataFrame

        """
        h = self._data.head(n)
        if not silent:
            print(h)
        return h

    # noinspection PyTypeHints
    def insert(self, index: int, value: "gpd.GeoDataFrame | FeatureClass") -> None:
        """
        Insert a GeoDataFrame or FeatureClass into the current structure at a specified index.

        Ensures schema compatibility, geometry type consistency, and proper handling of mixed geometries.

        :param index: The position where the rows should be inserted
        :type index: int
        :param value: The GeoDataFrame or FeatureClass to insert -- must have the same schema as the current data
        :type value: geopandas.GeoDataFrame | FeatureClass

        :raises TypeError: If `index` is not an integer, if `value` is not an instance of geopandas.GeoDataFrame or FeatureClass,
                          or if the geometry types within `value` are incompatible with the existing
                          geometry type constraints
        :raises ValueError: If the schema of `value` does not match the schema of the existing data

        """
        # noinspection PyUnreachableCode
        if not isinstance(index, int):
            raise TypeError("Index must be an integer")
        if not isinstance(value, gpd.GeoDataFrame) and not isinstance(
            value, FeatureClass
        ):
            raise TypeError(
                "Value must be an instance of geopandas.GeoDataFrame or FeatureClass"
            )
        if isinstance(value, FeatureClass):
            value = value.to_geodataframe()

        if len(self._data.columns) >= 1:
            try:
                assert (value.columns == self._data.columns).all()
            except ValueError:
                raise ValueError("Schemas must match")

        # parse geometry types of new features
        new_geoms = value.geom_type.unique()
        if len(new_geoms) == 1:
            new_geom = new_geoms[0]
        elif len(new_geoms) == 2:
            if new_geoms[0].strip("Multi") == new_geoms[1].strip("Multi"):
                new_geom = f"Multi{new_geoms[0].strip('Multi')}"
            else:
                raise TypeError(f"Cannot mix geometry types: {new_geoms}")
        else:  # len(new_geoms) > 2:
            raise TypeError(f"Cannot mix geometry types: {new_geoms}")

        # validate geometry
        if self.geom_type is not None and self.geom_type == new_geom:
            pass
        elif self.geom_type in (None, "Unknown") and new_geom is not None:
            self.geom_type = new_geom
        elif self.geom_type in (None, "Unknown") and new_geom is None:
            self.geom_type = "Unknown"
        else:  # promote to Multi- type geometry (MultiPoint etc)
            self.geom_type: str
            simple_type = self.geom_type.strip("Multi")
            if new_geom.strip("Multi") != simple_type:
                raise TypeError(f"Geometry must be {simple_type} or Multi{simple_type}")
            else:
                self.geom_type = f"Multi{simple_type}"

        # insert features into dataframe
        if index == 0:
            c = [value, self._data]
        elif index == -1:
            c = [self._data, value]
        else:
            c = [self._data.iloc[:index], value, self._data.iloc[index:]]
        self._data = pd.concat(c, ignore_index=True)  # will reindex after concat

    def list_fields(self) -> list[str]:
        """
        Return a list of field names in the data.

        This method retrieves the column names of the underlying data object and
        adds the index name as the first field in the list.

        :return: A list of field names including the index name as the first item
        :rtype: list[str]

        """
        fields = self._data.columns.to_list()
        fields.insert(0, self._data.index.name)
        return fields

    def save(
        self,
        gdb_path: os.PathLike | str,
        fc_name: str,
        feature_dataset: str = None,
        overwrite: bool = False,
    ) -> None:
        """
        Save the current data object to a file geodatabase.

        Saves with a specified feature class name within a specified feature dataset, optionally allowing
        overwriting of any existing data.

        :param gdb_path: The path to the file geodatabase where the data will be saved
        :type gdb_path: os.PathLike | str
        :param fc_name: The name of the feature class within the geodatabase where the data will be written
        :type fc_name: str
        :param feature_dataset: The name of the feature dataset within the geodatabase to contain the feature class;
                                if not provided, the feature class will be saved at the root of the geodatabase
        :type feature_dataset: str, optional
        :param overwrite: If True, existing data in the specified feature class will be overwritten, defaults to False
        :type overwrite: bool, optional

        """
        gdf_to_fc(
            gdf=self._data,
            gdb_path=gdb_path,
            fc_name=fc_name,
            feature_dataset=feature_dataset,
            overwrite=overwrite,
        )

    def select_columns(
        self, columns: str | Sequence[str], geometry: bool = True
    ) -> "FeatureClass":
        """
        Return a FeatureClass of only the specified columns.

        :param columns: The names of the columns to select, can be a list of names or a single name
        :type columns: str | Sequence[str]

        :param geometry: Return the geometry column as well, defaults to True
        :type geometry: bool

        """
        # check all columns exist and turn into a list
        if not isinstance(columns, str):
            for col in columns:
                if col not in self._data.columns:
                    raise KeyError(f"Column '{col}' not found in data.")
            columns = list(columns)
        else:
            columns = [columns]

        # only geometry was requested
        if columns == "geometry" or (len(columns) == 1 and columns[0] == "geometry"):
            return FeatureClass(self._data.geometry)

        # geometry and other columns requested
        if len(columns) >= 1 and "geometry" in columns:
            columns.remove("geometry")
            geometry = True

        if geometry:
            columns.append("geometry")

        if len(columns) == 1:
            columns = columns[0]

        return FeatureClass(self._data[columns])

    def select_rows(self, expr: str) -> "FeatureClass":
        # noinspection PyUnresolvedReferences
        """
        Return a FeatureClass of the rows that match a query expression.

        Wrapper for `pandas.DataFrame.query <https://pandas.pydata.org/docs/reference/api/pandas.DataFrame.query.html>`__

        :param expr: The query expression to use for filtering the rows
        :type expr: str

        Example::

            fc.query("colA > colB")

            ObjectID    colA    colB
            42          10      9
            99          201     0

        """
        return FeatureClass(gpd.GeoDataFrame(self._data.query(expr, inplace=False)))

    def sort(
        self,
        field_name: str,
        ascending: bool = True,
    ) -> None:
        """
        Sort the FeatureClass based on a specific field.

        Wraps the geopandas.GeoDataFrame.sort_values() method.

        :param field_name: The name of the field in the dataset to sort by
        :type field_name: str
        :param ascending: Defaults to True
        :type ascending: bool, optional

        """
        self._data.sort_values(by=field_name, ascending=ascending, inplace=True)

    def to_geodataframe(self) -> gpd.GeoDataFrame:
        """
        Returns a deep copy of the internal GeoDataFrame.

        :return: A deep copy of the internal GeoDataFrame
        :rtype: geopandas.GeoDataFrame

        """
        return self._data.copy(deep=True)

    def to_geojson(
        self, filename: os.PathLike | str = None
    ) -> "None | geojson.FeatureCollection":
        """
        Convert the FeatureClass to the GeoJSON format, or JSON if the data does not have geometry.

        When a filename is provided, the GeoJSON output will be written to that file. If no filename is
        specified, the GeoJSON format will be returned as a FeatureCollection object. The filename
        is automatically suffixed with '.geojson' if not specified in the provided name. If the data
        has no geometry column the file will be saved as JSON.

        :param filename: The name of the file where the GeoJSON output should be written
        :type filename: os.PathLike | str, optional

        :return: None when a filename is provided and the GeoJSON data is written to disk;
                 otherwise returns a geojson.FeatureCollection object, or a JSON dict if no geometry.
        :rtype: None | dict | geojson.FeatureCollection

        """
<<<<<<< HEAD
        if filename:
            if not filename.endswith(".geojson"):
                filename += ".geojson"
            self._data.to_file(filename, driver="GeoJSON")
            return None
        else:
            gjs = self._data.to_json(to_wgs84=True)
            return geojson.loads(gjs)
=======
        if len(self._data) == 0:
            raise ValueError("Dataset is empty")

        try:
            gdf = self.to_geodataframe()

            if filename:
                if not self.geom_type:  # to JSON
                    if not filename.endswith(".json"):
                        filename += ".json"
                    df = pd.DataFrame(gdf)
                    with open(filename, "w") as f:
                        json.dump(df.to_json(), f)
                else:  # to GeoJSON
                    if not filename.endswith(".geojson"):
                        filename += ".geojson"
                    gdf.to_file(filename, driver="GeoJSON")
                return None
            else:  # return GeoJSON object
                if self.geom_type:
                    gjs = gdf.to_json(to_wgs84=True)
                    return geojson.loads(gjs)
                else:
                    df = pd.DataFrame(gdf)
                    return json.loads(df.to_json())

        except TypeError as e:
            raise TypeError(
                f"{e}\n"
                f"Some data cannot be converted to JSON, it must be removed before converting",
            )
>>>>>>> afab0b21

    def to_shapefile(self, filename: os.PathLike | str) -> None:
        """
        Convert the FeatureClass to a shapefile.

        Adds a '.shp' suffix to the filename if not in the filename provided.

        :param filename: The name of the file where the shapefile will be saved
        :type filename: os.PathLike | str
        """
        if not filename.endswith(".shp"):
            filename += ".shp"
        with warnings.catch_warnings():  # hide pyogrio driver warnings
            warnings.simplefilter("ignore")
            self._data.to_file(filename=filename, driver="ESRI Shapefile")


class FeatureDataset(MutableMapping):
    """
    A `dict`-like collection of FeatureClass objects with an enforced CRS.

    A FeatureDataset is a mutable mapping that organizes feature classes and enforces consistency
    in their coordinate reference system (CRS).

    """

    def __init__(
        self,
        contents: None | dict[str, FeatureClass] = None,
        crs: None | pyproj.crs.CRS | Any = None,
        enforce_crs: bool = True,
    ):
        """
        Initialize a new FeatureDataset instance with an optional coordinate reference system (CRS).

        The CRS can be specified as any value compatible with the CRS class constructor.

        :param contents: A dict of FeatureClass names and their objects to initialize the FeatureDataset with
        :type contents: dict[str, FeatureClass], optional

        :param crs: The coordinate reference system to initialize the FeatureDataset with
        :type crs: pyproj.crs.CRS | Any, optional

        :param enforce_crs: Whether to enforce the CRS in the FeatureDataset, defaults to True
        :type enforce_crs: bool

        :raises TypeError: If the provided CRS value cannot be converted to a valid CRS object

        """
        self.enforce_crs = enforce_crs

        self.crs = None
        self._fcs = dict()
        self._gdbs = set()

        if self.enforce_crs:
            if isinstance(crs, pyproj.crs.CRS) or crs is None:
                self.crs = crs
            else:
                self.crs = pyproj.crs.CRS(crs)
        else:
            self.crs = None

        if contents:
            for fc_name, fc in contents.items():
                self.__setitem__(fc_name, fc)

    def __delitem__(self, key, /):
        """
        Remove the FeatureClass from the FeatureDataset.

        The FeatureClass object itself is not deleted, and may be referenced by other
        FeatureDataset or GeoDatabase instances.

        :param key: The name of the FeatureClass to be removed
        :type key: str

        :raises KeyError: If the name is not present in the FeatureDataset

        """
        del self._fcs[key]

    def __getitem__(self, key: int | str, /) -> FeatureClass:
        """
        Retrieve a FeatureClass instance by either integer index or string key.

        :param key: The index or key to retrieve the FeatureClass
        :type key: int | str

        :return: The FeatureClass instance corresponding to the provided key or index
        :rtype: FeatureClass

        :raises IndexError: If an integer index is provided and it is out of range
        :raises KeyError: If a string key is provided and does not exist in the FeatureDataset

        """
        if isinstance(key, int):
            for idx, fc_obj in enumerate(self.feature_classes().values()):
                if idx == key:
                    return fc_obj
            raise IndexError(f"Index out of range: {key}")
        else:
            return self._fcs[key]

    def __iter__(self) -> Iterator[dict[str, FeatureClass]]:
        """
        Return an iterator over the FeatureDataset.

        :return: An iterator of a dict with the structure {FeatureClass name: FeatureClass object}
        :rtype: Iterator[dict[str, FeatureClass]]

        """
        return iter(self._fcs)

    def __len__(self):
        """
        :return: The number of FeatureClass objects in the FeatureDataset
        :rtype: int

        """
        return len(self._fcs)

    def __setitem__(self, key: str, value: FeatureClass, /):
        """
        Set a FeatureClass to the specified key in the FeatureDataset.

        This method prevents duplication of FeatureClass names and maintains consistency
        in coordinate reference systems (CRS) across the FeatureDataset.

        :param key: The name under which to store the FeatureClass. Must start with a non-digit,
                    and contain only alphanumeric characters and underscores
        :type key: str
        :param value: The FeatureClass instance to be associated with the given key
        :type value: FeatureClass

        :raises TypeError: If the value is not an instance of FeatureClass
        :raises ValueError: If the key starts with a digit or contains invalid characters
        :raises KeyError: If the key already exists in the FeatureDataset
        :raises AttributeError: If the CRS of the FeatureDataset and FeatureClass do not match

        """
        # noinspection PyUnreachableCode
        if not isinstance(value, FeatureClass):
            raise TypeError(f"Expected type ouroboros.FeatureClass: {value}")

        if key[0].isdigit():
            raise ValueError(f"FeatureClass name cannot start with a digit: {key} ")

        for letter in key:
            if not letter.isalpha() and not letter.isdigit() and not letter == "_":
                raise ValueError(
                    f"FeatureClass name can only contain letters, numbers, and underscores: {key}"
                )

        for gdb in self._gdbs:
            for fds_name, fds in gdb.items():
                for fc_name, fc in fds.items():
                    if key == fc_name:
                        raise KeyError(f"FeatureClass name already in use: {key}")

        self._fcs[key] = value

        if self.enforce_crs:
            if not self.crs:
                self.crs = value.crs
            else:
                try:
                    assert self.crs == value.crs
                except AssertionError:
                    raise AttributeError(
                        f"Feature dataset CRS ({self.crs} does not match FeatureClass CRS ({value.crs})"
                    )

    def feature_classes(self) -> dict[str, FeatureClass]:
        """
        :return: Return a dict of the FeatureClass names and their objects contained by the FeatureDataset
        :rtype: dict[str, FeatureClass]

        """
        return self._fcs


class GeoDatabase(MutableMapping):
    """
    A `dict`-like collection of FeatureDataset and FeatureClass objects.

    The GeoDatabase class is a mutable mapping that allows storing and managing spatial datasets
    organized into FeatureClass and FeatureDataset objects. It provides methods to interact with the stored
    spatial data, including access, iteration, modification, and saving data to disk.

    """

    def __init__(
        self,
        path: None | os.PathLike | str = None,
        contents: dict[str, FeatureClass | FeatureDataset] | None = None,
    ):
        """
        Initialize a new GeoDatabase instance.

        If a valid path is provided, attempts to load datasets and layers from the specified
        location on disk. If no path is provided, the instance starts with an empty collection
        of FeatureDatasets.

        :param path: The file path to load datasets and layers from
        :type path: os.PathLike | str, optional

        :param contents: A dict of dataset names and their objects to initialize the GeoDatabase with
        :type contents: dict[str : FeatureClass | FeatureDataset], optional

        """
        self._fds: dict[str | None, FeatureDataset] = dict()
        self._uuid = uuid4()

        if path:  # load from disk
            if not os.path.exists(path):
                raise FileNotFoundError(f"File not found: {path}")
            datasets = list_datasets(path)
            lyrs = list_layers(path)
            for fds_name in datasets:
                if fds_name is None:
                    fds = FeatureDataset(enforce_crs=False)
                else:
                    fds = FeatureDataset(enforce_crs=True)
                for fc_name in lyrs:
                    if fc_name in datasets[fds_name]:
                        fds[fc_name] = FeatureClass(fc_to_gdf(path, fc_name))
                self.__setitem__(fds_name, fds)

        if contents:
            for name, ds in contents.items():
                self.__setitem__(name, ds)

    # noinspection PyProtectedMember
    def __delitem__(self, key: str, /):
        """
        Removes the specified FeatureDataset from the geodatabase.

        The FeatureDataset object itself is not deleted, and may be referenced by other
        FeatureClass or GeoDatabase objects.

        :param key: The key associated with the FeatureDataset to be removed
        :type key: str

        :raises KeyError: If the key does not exist in the GeoDatabase

        """

        fds = self._fds[key]
        del self._fds[key]
        fds._gdbs.remove(self)

    def __getitem__(self, key: int | str, /) -> FeatureClass | FeatureDataset:
        """
        Retrieve a FeatureClass or FeatureDataset from the GeoDatabase.

        Provides access to elements through indexing or key-based retrieval. Supports both
        FeatureClass and FeatureDataset using integer indexing or string-based keys.

        :param key: The key to retrieve an element
        :type key: int | str

        :return: The matched feature class or FeatureDataset
        :rtype: FeatureClass | FeatureDataset

        :raises KeyError: If key is neither an integer nor string, or if a non-existent string key is used
        :raises IndexError: If the integer-based index is out of range

        """
        # noinspection PyUnreachableCode
        if not isinstance(key, int) and not isinstance(key, str) and key is not None:
            raise KeyError(f"Expected key to be an integer or string: {key}")

        if key in self._fds:
            return self._fds[key]
        elif isinstance(key, int):
            for idx, fc_obj in enumerate(self.feature_classes().values()):
                if idx == key:
                    return fc_obj
            raise IndexError(f"Index out of range: {key}")
        else:
            for fc_name, fc in self.feature_classes().items():
                if fc_name == key:
                    return fc
        raise KeyError(f"'{key}' does not exist in the GeoDatabase")

    def __hash__(self) -> int:
        """
        Calculate and return the hash value for the GeoDatabase instance.

        This method ensures that objects with the same UUID have consistent hash values,
        making the GeoDatabase hashable and suitable for use in sets and as dictionary keys.

        :return: The hash value of the object based on its UUID
        :rtype: int

        """
        return hash(self._uuid)

    def __iter__(self) -> Iterator[str | None]:
        """
        Return an iterator over the FeatureDataset objects in the GeoDatabase.

        :return: Iterator yielding (name, dataset) pairs for each FeatureDataset
        :rtype: Iterator[dict[str, FeatureDataset]]

        """
        return iter(self._fds)

    def __len__(self):
        """
        :return: The count of FeatureClass objects contained in the GeoDatabase
        :rtype int:

        """
        count = 0
        for fds in self._fds.values():
            count += len(fds)
        return count

    # noinspection PyProtectedMember
    def __setitem__(self, key: str, value: FeatureClass | FeatureDataset, /):
        """
        Sets a key-value pair in the GeoDatabase.

        This method associates a key with either a FeatureClass or FeatureDataset value in the GeoDatabase.
        For FeatureClass values, it ensures an appropriate FeatureDataset exists. For FeatureDataset
        values, it validates and associates them directly.

        :param key: The key to associate with the object in the GeoDatabase
        :type key: str
        :param value: The object to be stored
        :type value: FeatureClass | FeatureDataset

        :raises TypeError: If the value is neither a FeatureClass nor a FeatureDataset
        :raises KeyError: If the key being added as a FeatureDataset already exists

        """
        # noinspection PyUnreachableCode
        if isinstance(value, FeatureClass):
            try:
                crs = value.to_geodataframe().crs
            except AttributeError:
                crs = None
            if None not in self._fds:
                self._fds[None] = FeatureDataset(crs=crs)
            self._fds[None]._gdbs.add(self)
            self._fds[None][key] = value
        elif isinstance(value, FeatureDataset):
            if key in self._fds:
                raise KeyError(f"Feature dataset name already in use: {key}")
            else:
                self._fds[key] = value
                self._fds[key]._gdbs.add(self)
        else:
            raise TypeError(f"Expected FeatureClass or FeatureDataset: {value}")

    def feature_classes(self) -> dict[str, FeatureClass]:
        """
        :return: A dict of the FeatureClass names and their objects contained by the GeoDatabase
        :rtype: dict[str, FeatureClass]

        """
        fcs = dict()
        for fds in self._fds.values():
            for fc_name, fc in fds.items():
                fcs[fc_name] = fc
        return fcs

    def feature_datasets(self) -> dict[str, FeatureDataset]:
        """
        :return: A dict of the FeatureDataset names and their objects contained by the GeoDatabase
        :rtype: dict[str, FeatureDataset]

        """
        return self._fds

    def save(self, path: os.PathLike | str, overwrite: bool = False):
        """Save the current contents of the GeoDatabase to a specified geodatabase (.gdb) file.

        :param path: The file system path where the file geodatabase will be saved
        :type path: os.PathLike | str
        :param overwrite: Whether to overwrite existing file geodatabase at the specified path, defaults to False
        :type overwrite: bool

        :note: If the provided path does not include `.gdb`, the extension will be automatically appended

        """
        path = str(path)
        if not path.endswith(".gdb"):
            path += ".gdb"

        if overwrite and os.path.exists(path):
            shutil.rmtree(path)
            assert not os.path.exists(path)

        for fds_name, fds in self._fds.items():
            for fc_name, fc in fds.items():
                gdf_to_fc(
                    fc.to_geodataframe(),
                    gdb_path=path,
                    fc_name=fc_name,
                    feature_dataset=fds_name,
                    overwrite=overwrite,
                )


def fc_to_gdf(
    gdb_path: os.PathLike | str,
    fc_name: str,
) -> gpd.GeoDataFrame:
    """Convert a feature class in a geodatabase on disk to a GeoDataFrame.

    This function reads in a specific feature class stored on disk within a
    file geodatabase and converts it into a GeoDataFrame. It ensures the GeoDataFrame's
    index is set to "ObjectID", corresponding to the unique identifier of the feature class.

    :param gdb_path: Path to the File Geodatabase (.gdb file) containing the feature class
    :type gdb_path: os.PathLike | str
    :param fc_name: The name of the feature class to be read and converted
    :type fc_name: str

    :return: A GeoDataFrame representation of the feature class, with "ObjectID" set as the index
    :rtype: geopandas.GeoDataFrame

    :raises TypeError: If the feature class name (`fc_name`) is not a string

    """
    # noinspection PyUnreachableCode
    if not isinstance(fc_name, str):
        raise TypeError("Feature class name must be a string")

    with warnings.catch_warnings():  # hide pyogrio driver warnings
        warnings.simplefilter("ignore")
        gdf: gpd.GeoDataFrame = gpd.read_file(gdb_path, layer=fc_name)
    gdf = gdf.rename_axis("ObjectID")  # use ObjectID as dataframe index

    return gdf


# noinspection PyTypeHints
def gdf_to_fc(
    gdf: gpd.GeoDataFrame | gpd.GeoSeries,
    gdb_path: os.PathLike | str,
    fc_name: str,
    feature_dataset: str = None,
    geometry_type: str = None,
    overwrite: bool = False,
    compatibility: bool = True,
    reindex: bool = False,
):
    """
    Convert a GeoDataFrame or GeoSeries to a feature class in a file geodatabase on disk.

    This function exports a GeoDataFrame or GeoSeries to a file geodatabase on disk as a feature class.
    It includes options for specifying feature datasets, geometry types, overwrite functionality,
    compatibility modes, and reindexing.

    :param gdf: The input GeoDataFrame or GeoSeries to be exported
    :type gdf: geopandas.GeoDataFrame | geopandas.GeoSeries
    :param gdb_path: File path to the geodatabase where the feature class will be created
    :type gdb_path: os.PathLike | str
    :param fc_name: Name of the feature class to create
    :type fc_name: str
    :param feature_dataset: Name of the feature dataset inside the geodatabase where the feature class will be stored
    :type feature_dataset: str, optional
    :param geometry_type: Defines the geometry type for the output
    :type geometry_type: str, optional
    :param overwrite: If True and the feature class already exists, it will be deleted and replaced
    :type overwrite: bool, optional
    :param compatibility: If True, compatibility settings such as ArcGIS version targeting will be applied, defaults to True
    :type compatibility: bool, optional
    :param reindex: If True, uses in-memory spatial indexing for optimization, defaults to False
    :type reindex: bool, optional

    :raises TypeError: If the input `gdf` is neither a GeoDataFrame nor a GeoSeries
    :raises FileExistsError: If the feature class already exists and `overwrite` is set to False
    :raises FileNotFoundError: If the specified geodatabase path does not exist or is invalid

    """
    if not isinstance(gdf, gpd.GeoDataFrame):
        if isinstance(gdf, gpd.GeoSeries) or isinstance(gdf, pd.DataFrame):
            gdf = gpd.GeoDataFrame(gdf)
        else:
            raise TypeError(
                f"{fc_name} data must be geopandas.GeoDataFrame or geopandas.GeoSeries"
            )

    layer_options = {
        "TARGET_ARCGIS_VERSION": True if compatibility else False,
        "OPENFILEGDB_IN_MEMORY_SPI": True if reindex else False,
        "FEATURE_DATASET": feature_dataset,
    }

    if os.path.exists(gdb_path):
        if fc_name in list_layers(gdb_path) and not overwrite:
            raise FileExistsError(
                f"{fc_name} already exists. To overwrite it use: gdf_to_fc(gdf, gdb_path, fc_name, overwrite=True"
            )

    # convert dataframe index back to ObjectID
    if "ObjectID" not in gdf.columns:
        gdf = gdf.rename_axis("ObjectID")
    gdf.reset_index(inplace=True)
    gdf["ObjectID"] = gdf["ObjectID"].astype(np.int32)
    gdf["ObjectID"] = gdf["ObjectID"] + 1

    # noinspection PyUnresolvedReferences
    try:
        with warnings.catch_warnings():  # hide pyogrio driver warnings
            warnings.simplefilter("ignore")
            gdf.to_file(
                gdb_path,
                driver="OpenFileGDB",
                layer=fc_name,
                layer_options=layer_options,
                geometry_type=geometry_type,
            )
    except DataSourceError:
        raise FileNotFoundError(gdb_path)


def get_info(gdb_path: os.PathLike | str) -> dict:
    """
    Return a dictionary view of the contents of a file geodatabase on disk.

    :param gdb_path: Path to the geodatabase
    :type gdb_path: os.PathLike | str
    :return: A dictionary where keys represent dataset types, and values are nested
        dictionaries with dataset names and their corresponding metadata.
    :rtype: dict

    """
    gdb_path = os.path.abspath(gdb_path)
    if not os.path.exists(gdb_path):
        raise FileNotFoundError(gdb_path)
    if not os.path.isdir(gdb_path):
        raise TypeError(f"{gdb_path} is not a directory")

    fc_info = {fc: pyogrio.read_info(gdb_path, fc) for fc in list_layers(gdb_path)}

    fds_info = {
        ds: {"contents": list(fcs)} for ds, fcs in list_datasets(gdb_path).items()
    }
    # remove placeholder None dataset
    if None in fds_info:
        del fds_info[None]
    # get crs of the first feature class
    for ds_name, ds_info in fds_info.items():
        if len(ds_info["contents"]) >= 1:
            ds_info["crs"] = fc_info[ds_info["contents"][0]]["crs"]

    result = {"FeatureClass": fc_info, "FeatureDataset": fds_info}

    raster_info = dict()
    if gdal_installed:
        gdal.UseExceptions()
        for raster_name in list_rasters(gdb_path):
            raster: gdal.Dataset
            with gdal.Open(f"OpenFileGDB:{gdb_path}:{raster_name}") as raster:
                raster_info[raster_name] = {
                    "block_size": raster.GetRasterBand(1).GetBlockSize(),
                    "crs": f"EPSG:{pyproj.crs.CRS(raster.GetProjectionRef()).to_epsg()}",
                    "category_names": raster.GetRasterBand(1).GetRasterCategoryNames(),
                    "color_interpretation": raster.GetRasterBand(
                        1
                    ).GetRasterColorInterpretation(),
                    "dataset_metadata": raster.GetMetadata_Dict(),
                    "nodata_value": raster.GetRasterBand(1).GetNoDataValue(),
                    "raster_count": raster.RasterCount,
                    "unit": raster.GetRasterBand(1).GetUnitType(),
                    "x_size": raster.RasterXSize,
                    "y_size": raster.RasterYSize,
                }

    result["RasterDataset"] = raster_info

    return result


def list_datasets(gdb_path: os.PathLike | str) -> dict[str | None, list[str]]:
    """
    Lists the feature datasets and feature classes contained in a file geodatabase on disk.

    Processes the contents of a geodatabase file structure to identify feature datasets
    and their corresponding feature classes. It returns a dictionary mapping feature datasets
    to their feature classes. Feature classes that are not part of any dataset are listed under
    a `None` key.

    :param gdb_path: The file path to the geodatabase on disk
    :type gdb_path: os.PathLike | str

    :return: A dictionary containing feature datasets as keys (or `None` for feature
             classes without a dataset) and lists of feature classes as values
    :rtype: dict[str | None, list[str]]

    Reference:
        * https://github.com/rouault/dump_gdbtable/wiki/FGDB-Spec

    """
    gdb_path = os.path.abspath(gdb_path)
    if not os.path.exists(gdb_path):
        raise FileNotFoundError(gdb_path)
    if not os.path.isdir(gdb_path):
        raise TypeError(f"{gdb_path} is not a directory")

    gdbtable = os.path.join(gdb_path, "a00000004.gdbtable")

    fcs = list_layers(gdb_path)
    if len(fcs) == 0:  # no feature classes returns empty dict
        return dict()

    # get \feature_dataset\feature_class paths
    with open(gdbtable, "r", encoding="MacRoman") as f:
        contents = f.read()
    re_matches = re.findall(
        r"<CatalogPath>\\([a-zA-Z0-9_]+)\\([a-zA-Z0-9_]+)</CatalogPath>",
        contents,
    )
    # assemble output
    out = dict()
    for fds, fc in re_matches:
        if fds not in out:
            out[fds] = list()
        out[fds].append(fc)
        if fc in fcs:
            fcs.remove(fc)
    out[None] = fcs  # remainder fcs outside of feature datasets
    return out


def list_layers(gdb_path: os.PathLike | str) -> list[str]:
    """
    Lists all feature classes within a specified file geodatabase on disk.

    If the geodatabase is empty or not valid, an empty list is returned.

    :param gdb_path: The path to the geodatabase file
    :type gdb_path: os.PathLike | str
    :return: A list of feature classes in the specified geodatabase file
    :rtype: list[str]

    """
    gdb_path = os.path.abspath(gdb_path)
    if not os.path.exists(gdb_path):
        raise FileNotFoundError(gdb_path)
    if not os.path.isdir(gdb_path):
        raise TypeError(f"{gdb_path} is not a directory")

    try:
        lyrs = gpd.list_layers(gdb_path)
        return lyrs["name"].to_list()
    except DataSourceError:
        return list()


def list_rasters(gdb_path: os.PathLike | str) -> list[str]:
    """
    Lists all raster datasets within a specified file geodatabase on disk.

    If the geodatabase is empty or not valid, an empty list is returned.

    :param gdb_path: The path to the geodatabase file
    :type gdb_path: os.PathLike | str
    :return: A list of raster datasets in the specified geodatabase file
    :rtype: list[str]

    Reference:
        * https://github.com/rouault/dump_gdbtable/wiki/FGDB-Spec

    """
    gdb_path = os.path.abspath(gdb_path)
    if not os.path.exists(gdb_path):
        raise FileNotFoundError(gdb_path)
    if not os.path.isdir(gdb_path):
        raise TypeError(f"{gdb_path} is not a directory")

    gdbtable = os.path.join(gdb_path, "a00000004.gdbtable")
    fcs = list_layers(gdb_path)
    fds = list_datasets(gdb_path)

    # get \dataset paths
    with open(gdbtable, "r", encoding="MacRoman") as f:
        contents = f.read()
    rasters = re.findall(
        r"<CatalogPath>\\([a-zA-Z0-9_]+)</CatalogPath>",
        contents,
    )

    # remove the feature classes
    for fc in fcs:
        if fc in rasters:
            rasters.remove(fc)
    for fd in fds.keys():
        if fd in rasters:
            rasters.remove(fd)
    return rasters


def raster_to_tif(
    gdb_path: os.PathLike | str,
    raster_name: str,
    tif_path: None | os.PathLike | str = None,
    options: None | dict = None,
):
    """
    Converts a raster stored in a file geodatabase to a GeoTIFF file.

    Reads the raster from the input geodatabase, including masking data, and saves it as a GeoTIFF
    file at the specified output path.

    :param gdb_path: The path to the input file geodatabase containing the raster
    :type gdb_path: os.PathLike | str
    :param raster_name: The name of the raster in the geodatabase to be converted
    :type raster_name: str
    :param tif_path: The optional path where the GeoTIFF file should be saved. If not
        provided, the output GeoTIFF file will be saved with the same name as the raster
        in the GDB directory. Defaults to None.
    :type tif_path: os.PathLike | str, optional
    :param options: Additional keyword arguments for writing the GeoTIFF file, see the documentation: https://gdal.org/en/stable/drivers/raster/gtiff.html#creation-options
    :type options: dict, optional
    """
    if not gdal_installed:
        raise ImportError(
            "GDAL not installed, ouroboros cannot support raster operations"
        )

    gdb_path = os.path.abspath(gdb_path)
    if not os.path.exists(gdb_path):
        raise FileNotFoundError(gdb_path)
    if not os.path.isdir(gdb_path):
        raise TypeError(f"{gdb_path} is not a directory")

    if tif_path is None:
        tif_path = os.path.join(os.path.dirname(gdb_path), raster_name + ".tif")

    if not tif_path.endswith(".tif"):
        tif_path += ".tif"

    # with _open_gdb(gdb_path) as gdb:
    gdal.UseExceptions()
    with gdal.Open(f"OpenFileGDB:{gdb_path}:{raster_name}") as raster:
        tif_drv: gdal.Driver = gdal.GetDriverByName("GTiff")
        if options:
            tif_drv.CreateCopy(tif_path, raster, strict=0, options=options)
        else:
            tif_drv.CreateCopy(tif_path, raster, strict=0)<|MERGE_RESOLUTION|>--- conflicted
+++ resolved
@@ -647,16 +647,6 @@
         :rtype: None | dict | geojson.FeatureCollection
 
         """
-<<<<<<< HEAD
-        if filename:
-            if not filename.endswith(".geojson"):
-                filename += ".geojson"
-            self._data.to_file(filename, driver="GeoJSON")
-            return None
-        else:
-            gjs = self._data.to_json(to_wgs84=True)
-            return geojson.loads(gjs)
-=======
         if len(self._data) == 0:
             raise ValueError("Dataset is empty")
 
@@ -688,7 +678,6 @@
                 f"{e}\n"
                 f"Some data cannot be converted to JSON, it must be removed before converting",
             )
->>>>>>> afab0b21
 
     def to_shapefile(self, filename: os.PathLike | str) -> None:
         """
