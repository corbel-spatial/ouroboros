--- conflicted
+++ resolved
@@ -5,10 +5,6 @@
 dynamic = []
 requires-python = ">=3.10"
 dependencies = [
-<<<<<<< HEAD
-    "fiona",
-=======
->>>>>>> afab0b21
     "geojson",
     "geopandas"
 ]
