--- conflicted
+++ resolved
@@ -438,8 +438,6 @@
             gjs2 = geojson.load(f)
         assert isinstance(gjs2, geojson.FeatureCollection)
 
-<<<<<<< HEAD
-=======
         # no geometry
         fc2 = ob.FeatureClass(pd.Series({"col1": [0, 1, 2]}))
         gjs2 = fc2.to_geojson()
@@ -472,7 +470,6 @@
             gjs4 = geojson.load(f)
         assert isinstance(gjs4, geojson.FeatureCollection)
 
->>>>>>> afab0b21
     def test_to_shapefile(self, tmp_path, gdf_points):
         fc1 = ob.FeatureClass(gdf_points)
         fc1.to_shapefile(os.path.join(tmp_path, "test"))
