# Changelog

<<<<<<< HEAD
## v1.0.1

- FeatureClass.calculate()
- Instantiating a FeatureClass from an existing DataFrame uses a deep copy
- Updated README.md and docs

## v1.0.0 🎉
=======
## 1.0.0 🎉
>>>>>>> f7afdd45

- Released on conda-forge
- GDAL raster support by default in conda, optional in pip install
- Removed Rasterio dependency, instead using GDAL directly
- Added data manipulation methods FeatureClass to help with processing
- Pass FeatureClass and FeatureDataset sequences on instantiation
- Getter methods return dicts instead of tuples
- Provided more details with get_info()
- Dev environment setup/test/build batch scripts
- Added TODO.md list for long-term goals

## 1.0.0-beta7

- Pass kwargs to the GeoTIFF write operation
- Added get_info() and list_rasters() utility functions
- Docs additions and updates
- CI cross-platform testing fixes

## 1.0.0-beta6

- Added a utility function for exporting raster datasets to GeoTIFF
- Docs updates

## 1.0.0-beta5

- Switched sphinx theme to PyData for dark mode
- Added more example usage notebooks

## 1.0.0-beta4

- Major refactor:
  - Dropped arcpy as a dependency
  - Rereleased as ouroboros-gis on PyPI to reflect dropping arcpy, and archived ouroboros-arcpy
  - Added GeoDatabase and FeatureDataset classes for OOP flexibility
  - Using GeoPandas under the hood
  - Added FeatureClass export methods to various formats (shp, geojson, arrow, etc.)
  - Removed extraneous requirements files
  - Reverse engineered feature datasets for `ouroboros.list_datasets` function
- README and documentation updates
- Added GitHub actions for cross-platform testing, black, pylint, and coverage
- Skipping v1.0.0b3 to re-upload to PyPI

## 1.0.0-beta2

- Bump requests from 2.32.3 to 2.32.4 in /docs

## 1.0.0-beta1

- Initial release as ouroboros-arcpy in PyPI
- Proof of concept class `ouroboros.core.FeatureClass`
- Test suite (pytest) 
- Sample data geodatabase
- Jupyter notebook with basic examples 
- Documentation<|MERGE_RESOLUTION|>--- conflicted
+++ resolved
@@ -1,6 +1,5 @@
 # Changelog
 
-<<<<<<< HEAD
 ## v1.0.1
 
 - FeatureClass.calculate()
@@ -8,9 +7,6 @@
 - Updated README.md and docs
 
 ## v1.0.0 🎉
-=======
-## 1.0.0 🎉
->>>>>>> f7afdd45
 
 - Released on conda-forge
 - GDAL raster support by default in conda, optional in pip install
