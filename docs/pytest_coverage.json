--- conflicted
+++ resolved
@@ -2,20 +2,12 @@
     "meta": {
         "software": "slipcover",
         "version": "1.0.17",
-<<<<<<< HEAD
-        "timestamp": "2025-10-03T23:53:13.431362",
-=======
         "timestamp": "2025-10-03T13:35:32.179870",
->>>>>>> 3a5f4cb0
         "branch_coverage": false,
         "show_contexts": false
     },
     "files": {
-<<<<<<< HEAD
-        "src/ouroboros/__init__.py": {
-=======
         "src\\ouroboros\\__init__.py": {
->>>>>>> 3a5f4cb0
             "executed_lines": [
                 1
             ],
